matrix:
  include:
  - os: linux
    sudo: required
    dist: trust
    language: generic
before_install:
<<<<<<< HEAD
  - if [[ "$TRAVIS_OS_NAME" == "osx" ]]; then brew update; brew install python; fi
  - if [[ "$TRAVIS_OS_NAME" == "osx" ]]; then sudo pip install --upgrade pip virtualenv; fi
  - if [[ "$TRAVIS_OS_NAME" == "osx" ]]; then virtualenv $HOME/venv; source $HOME/venv/bin/activate; fi

install:
  - if [[ "$TRAVIS_OS_NAME" == "linux" ]]; then ./packaging/travis/install_dependencies_and_run_tests.sh; fi

before_script:
  - if [[ "$TRAVIS_OS_NAME" == "osx" ]]; then openssl aes-256-cbc -k "$ENCRYPTION_SECRET" -in packaging/osx/certs/dist.cer.enc -d -a -out packaging/osx/certs/dist.cer; fi
  - if [[ "$TRAVIS_OS_NAME" == "osx" ]]; then openssl aes-256-cbc -k "$ENCRYPTION_SECRET" -in packaging/osx/certs/dist.p12.enc -d -a -out packaging/osx/certs/dist.p12; fi
  - if [[ "$TRAVIS_OS_NAME" == "osx" ]]; then ./packaging/osx/add-key.sh; fi

script:
  - if [[ "$TRAVIS_OS_NAME" == "linux" ]]; then bash packaging/ubuntu/ubuntu_package_setup.sh; fi
  - if [[ "$TRAVIS_OS_NAME" == "osx" ]]; then brew upgrade gmp; fi
  # the default py2app (v0.9) has a bug that is fixed in the head of /metachris/py2app
  - if [[ "$TRAVIS_OS_NAME" == "osx" ]]; then pip install git+https://github.com/metachris/py2app; fi
  # py2app fails to find jsonrpc unless json-rpc is installed. why? I don't know.
  - if [[ "$TRAVIS_OS_NAME" == "osx" ]]; then pip install json-rpc; fi
  - if [[ "$TRAVIS_OS_NAME" == "osx" ]]; then cd packaging/osx/lbry-osx-app; ./setup_app.sh; cd $TRAVIS_BUILD_DIR; fi
=======
- if [[ "$TRAVIS_OS_NAME" == "osx" ]]; then brew update; brew install python; fi
- if [[ "$TRAVIS_OS_NAME" == "osx" ]]; then sudo pip install --upgrade pip virtualenv;
  fi
- if [[ "$TRAVIS_OS_NAME" == "osx" ]]; then virtualenv $HOME/venv; source $HOME/venv/bin/activate;
  fi
install: true
before_script:
- if [[ "$TRAVIS_OS_NAME" == "osx" ]]; then openssl aes-256-cbc -k "$ENCRYPTION_SECRET"
  -in packaging/osx/certs/dist.cer.enc -d -a -out packaging/osx/certs/dist.cer; fi
- if [[ "$TRAVIS_OS_NAME" == "osx" ]]; then openssl aes-256-cbc -k "$ENCRYPTION_SECRET"
  -in packaging/osx/certs/dist.p12.enc -d -a -out packaging/osx/certs/dist.p12; fi
- if [[ "$TRAVIS_OS_NAME" == "osx" ]]; then ./packaging/osx/add-key.sh; fi
script:
- if [[ "$TRAVIS_OS_NAME" == "linux" ]]; then bash packaging/ubuntu/ubuntu_package_setup.sh;
  fi
- if [[ "$TRAVIS_OS_NAME" == "osx" ]]; then brew upgrade gmp; fi
- if [[ "$TRAVIS_OS_NAME" == "osx" ]]; then pip install git+https://github.com/metachris/py2app;
  fi
- if [[ "$TRAVIS_OS_NAME" == "osx" ]]; then pip install json-rpc; fi
- if [[ "$TRAVIS_OS_NAME" == "osx" ]]; then cd packaging/osx/lbry-osx-app; ./setup_app.sh;
  cd $TRAVIS_BUILD_DIR; fi
env:
  global:
  - secure: d3glJxXC0goiFETAP0JxMDEQoSNlh1fRDR76D3tjYY4Brxh2UgvUvpNJOAkFApynciA3n8kva4uBsv52jwnKG0VmCy/meaWowouhyi8ChdPpg7HZL84oC7rz3bZ2OA2iuYFPpAQrd6p7OMhmiCkeqhRKtW0YmOKn1F45kaIMnmq+bD0QK3IdP3QBdGz0rf6TQlNSQLSJtDAP0+HO+NaawJ1TQJXHUHA8mKnbOTRal4bH007uxfhvthXysm1QRQOfthGud2q/DN+f6RfCqF2Fv9l7NwR5BwVKluQYgqJjdhk9IOU7D+zW4Ne2fSt6V1PRAASAfyhtDiOA7B3ZUw2igimQ6rWyWao1csilq0RW9EmycOT8S7x5YgXltk0kVdNizdQeHCDII0mOxkIFBF0bs2ZgTgKasZrU5jGnEhV42eACl9CGeoT5/ots7an+zgCBoQ8c4HGkMQyKV4uNnvKD+gq1FPDuwlHEUHhbjy5uRI4kAVMzjsCJX7XBSumFELuwiOpE/XguiJAV/LvjYbN6OFemJ6HUOhep6kgq7Zcoxh+UnaMixiq6NQTSoLpffatSxCM9EG8uBoXZJBH45cS9aD0eP9zjV2COCC0Iom5BQFhkArgMVodYtcrNevPUA3AuvJOjdJpSwKB4fqaU/CDqThw/ieZQlzaZqWIM5RnHf6Y=
  - secure: n08IQBOLaipKzAwS5aQM+JfFtvLSCrWqFFztTMeElmck6IJOVnPlDvPYRCrRmrXtgFmJ1G6hEU5Vri086MkTaISq3V04ndquhz7nv93Pp1do42vWPmvmFHdMrhaOGPVtYZ4m4XfgNcA+NC79V9X2VQ+MoQgCRhcGlgGomxJBHc924bGxppkIrDMljvSipkR5v9g/UFGRPYJ6BIF0imWrdsHUfqhbZMdAxAmdlBAjx/ZUOmUyPWYttHGYEW4HpLwvkU2K+sJrt1emogvR7GT94CadtqjmRsiKh0Y2lHHhHkqV1J941T08p9hyKU6S4fHQqPHfpkHRiPeJQY8JiipCbuERn0YeGqsp5q0jRE6PFUxCWcvlWqc7XNihOMQAb5JQD8vF2Lvs3YYycFBgZkIOaZQFbemqkx2pnQMjVF7GCZp4u+p5yo8iBeImYFYdkqIBHqPqsKxM9aBfe05XhAmi/6jUP0L2xikVFvJZDNxKP2uyqXVbSMR8KF8v1eaYnsSL3vzBolwkn96zaj2E/lItHaNeNIXvutAsGuy2ybTXeabm5rTaUr+5cmdqx4JqmyGM3DinGFik/fzpLUJCd4GaC1n1taLy6aUUW2oH46QRqLLAAjZ4AWao92Eb4cnFiVxxBqVG3efWaoEt+uW7/hzqG27iieoVqCXs3Hd5g4bCYyo=
  - secure: Unv3cSrgeT6fdHbWWXqBAH2WRpudiX1aPG90HFT2zwfdvXBTS8zUSTmsQJu0UJjsYUjErqjjwMNrzh0HFn1MaIc31aJQurC2CuKXZvzViBXh1abr5WBYzXEvkXuwgzhpcyNcg9SU2Qmhmxtdb1r1WV+HNnTofQahrWVCmUJh8mCunrXnFRMaTwW0qBfUpW9UvMaZ4N9RWdkkEAMV0at/kuP2MnYgW0EWA/42BV7N92HtWxAyvmiHyk2EjQ3cQ9avb4/6C2vFIhiFaYzU3ZR5VtT/XQxiuRRtVYj9aG4RpXhcXMg1LTTqCJ9JJTvcpQX75gpKz3pLr7rA3hVoV5nueHLpyGwoZU6iy+8auCA/6WnP+xGAgL/JRq9ozisr8NVD5BX+BrQED3FAxH9uARM1LVR24PphErctqzdDTvjkvdj9rHROdlD5DfSRuroNjwsRrrRTENruekWyYp0W3pORQQTO/A0wE+/YWfKR941j9w+Q1GdYWcvDnkPzTnL2o7D76N9REsy2jpIIT9dqsOcgp1fvCYaTN1k5GXlmgRydsRWBnelr0vD1uQxEyGhBzCrPwrCJz2U5VZDMmoCBPEMwZOLaRNkLbGX0Qn3gQqhKLeM/SYeJSuuxTO0WVyQvheNJIaE+crhZrk8sB5SrdN9hGGD4NYYUXrdcgEt91K78/BE=
>>>>>>> c10e7b2b
<|MERGE_RESOLUTION|>--- conflicted
+++ resolved
@@ -1,11 +1,14 @@
 matrix:
-  include:
-  - os: linux
-    sudo: required
-    dist: trust
-    language: generic
+    include:
+        - os: linux
+          sudo: required
+          dist: trust
+          # dh-virtualenv requires that we use the same python interpreter
+          # that comes with the system, so we don't want to use anything that
+          # travis would try to set-up for us in python
+          language: generic
+
 before_install:
-<<<<<<< HEAD
   - if [[ "$TRAVIS_OS_NAME" == "osx" ]]; then brew update; brew install python; fi
   - if [[ "$TRAVIS_OS_NAME" == "osx" ]]; then sudo pip install --upgrade pip virtualenv; fi
   - if [[ "$TRAVIS_OS_NAME" == "osx" ]]; then virtualenv $HOME/venv; source $HOME/venv/bin/activate; fi
@@ -25,32 +28,4 @@
   - if [[ "$TRAVIS_OS_NAME" == "osx" ]]; then pip install git+https://github.com/metachris/py2app; fi
   # py2app fails to find jsonrpc unless json-rpc is installed. why? I don't know.
   - if [[ "$TRAVIS_OS_NAME" == "osx" ]]; then pip install json-rpc; fi
-  - if [[ "$TRAVIS_OS_NAME" == "osx" ]]; then cd packaging/osx/lbry-osx-app; ./setup_app.sh; cd $TRAVIS_BUILD_DIR; fi
-=======
-- if [[ "$TRAVIS_OS_NAME" == "osx" ]]; then brew update; brew install python; fi
-- if [[ "$TRAVIS_OS_NAME" == "osx" ]]; then sudo pip install --upgrade pip virtualenv;
-  fi
-- if [[ "$TRAVIS_OS_NAME" == "osx" ]]; then virtualenv $HOME/venv; source $HOME/venv/bin/activate;
-  fi
-install: true
-before_script:
-- if [[ "$TRAVIS_OS_NAME" == "osx" ]]; then openssl aes-256-cbc -k "$ENCRYPTION_SECRET"
-  -in packaging/osx/certs/dist.cer.enc -d -a -out packaging/osx/certs/dist.cer; fi
-- if [[ "$TRAVIS_OS_NAME" == "osx" ]]; then openssl aes-256-cbc -k "$ENCRYPTION_SECRET"
-  -in packaging/osx/certs/dist.p12.enc -d -a -out packaging/osx/certs/dist.p12; fi
-- if [[ "$TRAVIS_OS_NAME" == "osx" ]]; then ./packaging/osx/add-key.sh; fi
-script:
-- if [[ "$TRAVIS_OS_NAME" == "linux" ]]; then bash packaging/ubuntu/ubuntu_package_setup.sh;
-  fi
-- if [[ "$TRAVIS_OS_NAME" == "osx" ]]; then brew upgrade gmp; fi
-- if [[ "$TRAVIS_OS_NAME" == "osx" ]]; then pip install git+https://github.com/metachris/py2app;
-  fi
-- if [[ "$TRAVIS_OS_NAME" == "osx" ]]; then pip install json-rpc; fi
-- if [[ "$TRAVIS_OS_NAME" == "osx" ]]; then cd packaging/osx/lbry-osx-app; ./setup_app.sh;
-  cd $TRAVIS_BUILD_DIR; fi
-env:
-  global:
-  - secure: d3glJxXC0goiFETAP0JxMDEQoSNlh1fRDR76D3tjYY4Brxh2UgvUvpNJOAkFApynciA3n8kva4uBsv52jwnKG0VmCy/meaWowouhyi8ChdPpg7HZL84oC7rz3bZ2OA2iuYFPpAQrd6p7OMhmiCkeqhRKtW0YmOKn1F45kaIMnmq+bD0QK3IdP3QBdGz0rf6TQlNSQLSJtDAP0+HO+NaawJ1TQJXHUHA8mKnbOTRal4bH007uxfhvthXysm1QRQOfthGud2q/DN+f6RfCqF2Fv9l7NwR5BwVKluQYgqJjdhk9IOU7D+zW4Ne2fSt6V1PRAASAfyhtDiOA7B3ZUw2igimQ6rWyWao1csilq0RW9EmycOT8S7x5YgXltk0kVdNizdQeHCDII0mOxkIFBF0bs2ZgTgKasZrU5jGnEhV42eACl9CGeoT5/ots7an+zgCBoQ8c4HGkMQyKV4uNnvKD+gq1FPDuwlHEUHhbjy5uRI4kAVMzjsCJX7XBSumFELuwiOpE/XguiJAV/LvjYbN6OFemJ6HUOhep6kgq7Zcoxh+UnaMixiq6NQTSoLpffatSxCM9EG8uBoXZJBH45cS9aD0eP9zjV2COCC0Iom5BQFhkArgMVodYtcrNevPUA3AuvJOjdJpSwKB4fqaU/CDqThw/ieZQlzaZqWIM5RnHf6Y=
-  - secure: n08IQBOLaipKzAwS5aQM+JfFtvLSCrWqFFztTMeElmck6IJOVnPlDvPYRCrRmrXtgFmJ1G6hEU5Vri086MkTaISq3V04ndquhz7nv93Pp1do42vWPmvmFHdMrhaOGPVtYZ4m4XfgNcA+NC79V9X2VQ+MoQgCRhcGlgGomxJBHc924bGxppkIrDMljvSipkR5v9g/UFGRPYJ6BIF0imWrdsHUfqhbZMdAxAmdlBAjx/ZUOmUyPWYttHGYEW4HpLwvkU2K+sJrt1emogvR7GT94CadtqjmRsiKh0Y2lHHhHkqV1J941T08p9hyKU6S4fHQqPHfpkHRiPeJQY8JiipCbuERn0YeGqsp5q0jRE6PFUxCWcvlWqc7XNihOMQAb5JQD8vF2Lvs3YYycFBgZkIOaZQFbemqkx2pnQMjVF7GCZp4u+p5yo8iBeImYFYdkqIBHqPqsKxM9aBfe05XhAmi/6jUP0L2xikVFvJZDNxKP2uyqXVbSMR8KF8v1eaYnsSL3vzBolwkn96zaj2E/lItHaNeNIXvutAsGuy2ybTXeabm5rTaUr+5cmdqx4JqmyGM3DinGFik/fzpLUJCd4GaC1n1taLy6aUUW2oH46QRqLLAAjZ4AWao92Eb4cnFiVxxBqVG3efWaoEt+uW7/hzqG27iieoVqCXs3Hd5g4bCYyo=
-  - secure: Unv3cSrgeT6fdHbWWXqBAH2WRpudiX1aPG90HFT2zwfdvXBTS8zUSTmsQJu0UJjsYUjErqjjwMNrzh0HFn1MaIc31aJQurC2CuKXZvzViBXh1abr5WBYzXEvkXuwgzhpcyNcg9SU2Qmhmxtdb1r1WV+HNnTofQahrWVCmUJh8mCunrXnFRMaTwW0qBfUpW9UvMaZ4N9RWdkkEAMV0at/kuP2MnYgW0EWA/42BV7N92HtWxAyvmiHyk2EjQ3cQ9avb4/6C2vFIhiFaYzU3ZR5VtT/XQxiuRRtVYj9aG4RpXhcXMg1LTTqCJ9JJTvcpQX75gpKz3pLr7rA3hVoV5nueHLpyGwoZU6iy+8auCA/6WnP+xGAgL/JRq9ozisr8NVD5BX+BrQED3FAxH9uARM1LVR24PphErctqzdDTvjkvdj9rHROdlD5DfSRuroNjwsRrrRTENruekWyYp0W3pORQQTO/A0wE+/YWfKR941j9w+Q1GdYWcvDnkPzTnL2o7D76N9REsy2jpIIT9dqsOcgp1fvCYaTN1k5GXlmgRydsRWBnelr0vD1uQxEyGhBzCrPwrCJz2U5VZDMmoCBPEMwZOLaRNkLbGX0Qn3gQqhKLeM/SYeJSuuxTO0WVyQvheNJIaE+crhZrk8sB5SrdN9hGGD4NYYUXrdcgEt91K78/BE=
->>>>>>> c10e7b2b
+  - if [[ "$TRAVIS_OS_NAME" == "osx" ]]; then cd packaging/osx/lbry-osx-app; ./setup_app.sh; cd $TRAVIS_BUILD_DIR; fi