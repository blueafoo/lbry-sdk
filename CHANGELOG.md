--- conflicted
+++ resolved
@@ -17,16 +17,8 @@
   *
 
 ### Fixed
-<<<<<<< HEAD
-  * Race condition from improper initialization and shutdown of the blob manager database
-  * Various fixes for GetStream class used in API command get
-  * Download analytics error
-  * Fixed flag options in file_delete API command
   * Fixed some log messages throwing exceptions
-=======
-  *
-  *
->>>>>>> 2725f384
+  *
 
 ### Deprecated
   *
