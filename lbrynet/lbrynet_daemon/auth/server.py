import logging
from decimal import Decimal
from zope.interface import implements
from twisted.web import server, resource
from twisted.internet import defer
from twisted.python.failure import Failure

from txjsonrpc import jsonrpclib
from lbrynet.core.Error import InvalidAuthenticationToken, InvalidHeaderError, SubhandlerError
from lbrynet.core import log_support
from lbrynet.conf import settings
from lbrynet.core import log_support
from lbrynet.lbrynet_daemon.auth.util import APIKey, get_auth_message
from lbrynet.lbrynet_daemon.auth.client import LBRY_SECRET

log = logging.getLogger(__name__)


def default_decimal(obj):
    if isinstance(obj, Decimal):
        return float(obj)


class JSONRPCException(Exception):
    def __init__(self, err, code):
        self.faultCode = code
        self.err = err

    @property
    def faultString(self):
        return self.err.getTraceback()


class AuthorizedBase(object):
    def __init__(self):
        self.authorized_functions = []
        self.subhandlers = []
        self.callable_methods = {}

        for methodname in dir(self):
            if methodname.startswith("jsonrpc_"):
                method = getattr(self, methodname)
                self.callable_methods.update({methodname.split("jsonrpc_")[1]: method})
                if hasattr(method, '_auth_required'):
                    self.authorized_functions.append(methodname.split("jsonrpc_")[1])
            elif not methodname.startswith("__"):
                method = getattr(self, methodname)
                if hasattr(method, '_subhandler'):
                    self.subhandlers.append(method)

    @staticmethod
    def auth_required(f):
        f._auth_required = True
        return f

    @staticmethod
    def subhandler(f):
        f._subhandler = True
        return f


class AuthJSONRPCServer(AuthorizedBase):
    """
    Authorized JSONRPC server used as the base class for the LBRY API

    API methods are named with a leading "jsonrpc_"

    Decorators:
        @AuthJSONRPCServer.auth_required: this requires the client include a valid hmac authentication token in their
                                          request

        @AuthJSONRPCServer.subhandler: include the tagged method in the processing of requests, to allow inheriting
                                       classes to modify request handling. Tagged methods will be passed the request
                                       object, and return True when finished to indicate success

    Attributes:
        allowed_during_startup (list): list of api methods that are callable before the server has finished
                                       startup

        sessions (dict): dictionary of active session_id: lbrynet.lbrynet_daemon.auth.util.APIKey values

        authorized_functions (list): list of api methods that require authentication

        subhandlers (list): list of subhandlers

        callable_methods (dict): dictionary of api_callable_name: method values
    """
    implements(resource.IResource)

    isLeaf = True
    OK = 200
    UNAUTHORIZED = 401
    NOT_FOUND = 8001
    FAILURE = 8002

    def __init__(self, use_authentication=settings.use_auth_http):
        AuthorizedBase.__init__(self)
        self._use_authentication = use_authentication
        self.announced_startup = False
        self.allowed_during_startup = []
        self.sessions = {}

    def setup(self):
        return NotImplementedError()

    def _render_error(self, failure, request, version=jsonrpclib.VERSION_1, response_code=FAILURE):
        err = JSONRPCException(Failure(failure), response_code)
        fault = jsonrpclib.dumps(err, version=version)
        self._set_headers(request, fault)
        if response_code != AuthJSONRPCServer.FAILURE:
            request.setResponseCode(response_code)
        request.write(fault)
        request.finish()

    def _log_and_render_error(self, failure, request, message=None, **kwargs):
        msg = message or "API Failure: %s"
        log_support.failure(Failure(failure), log, msg)
        self._render_error(failure, request, **kwargs)

    def render(self, request):
        notify_finish = request.notifyFinish()
        assert self._check_headers(request), InvalidHeaderError
        session = request.getSession()
        session_id = session.uid

        if self._use_authentication:
            # if this is a new session, send a new secret and set the expiration
            # otherwise, session.touch()
            if self._initialize_session(session_id):
                def expire_session():
                    self._unregister_user_session(session_id)
                session.startCheckingExpiration()
                session.notifyOnExpire(expire_session)
                message = "OK"
                request.setResponseCode(self.OK)
                self._set_headers(request, message, True)
                self._render_message(request, message)
                return server.NOT_DONE_YET
            session.touch()

        request.content.seek(0, 0)
        content = request.content.read()
        try:
            parsed = jsonrpclib.loads(content)
        except ValueError as err:
            log.warning("Unable to decode request json")
            self._render_error(err, request)
            return server.NOT_DONE_YET

        function_name = parsed.get('method')
        args = parsed.get('params')
        id = parsed.get('id')
        token = parsed.pop('hmac', None)
        version = self._get_jsonrpc_version(parsed.get('jsonrpc'), id)

        try:
            self._run_subhandlers(request)
        except SubhandlerError as err:
            self._render_error(err, request, version)
            return server.NOT_DONE_YET

        reply_with_next_secret = False
        if self._use_authentication:
            if function_name in self.authorized_functions:
                try:
                    self._verify_token(session_id, parsed, token)
                except InvalidAuthenticationToken as err:
                    log.warning("API validation failed")
                    self._render_error(err, request, version=version, response_code=AuthJSONRPCServer.UNAUTHORIZED)
                    return server.NOT_DONE_YET
                self._update_session_secret(session_id)
                reply_with_next_secret = True

        try:
            function = self._get_jsonrpc_method(function_name)
        except AttributeError as err:
            log.warning("Unknown method: %s", function_name)
            self._render_error(err, request, version)
            return server.NOT_DONE_YET

        if args == [{}]:
            d = defer.maybeDeferred(function)
        else:
            d = defer.maybeDeferred(function, *args)

        # cancel the response if the connection is broken
        notify_finish.addErrback(self._response_failed, d)
        d.addCallback(self._callback_render, request, version, reply_with_next_secret)
        d.addErrback(self._log_and_render_error, request, version=version)
        return server.NOT_DONE_YET

    def _register_user_session(self, session_id):
        """
        Add or update a HMAC secret for a session

        @param session_id:
        @return: secret
        """
        log.info("Register api session")
        token = APIKey.new(seed=session_id)
        self.sessions.update({session_id: token})

    def _unregister_user_session(self, session_id):
        log.info("Unregister API session")
        del self.sessions[session_id]

    def _response_failed(self, err, call):
        log.debug(err.getTraceback())

    def _set_headers(self, request, data, update_secret=False):
        request.setHeader("Access-Control-Allow-Origin", settings.API_INTERFACE)
        request.setHeader("Content-Type", "text/json")
        request.setHeader("Content-Length", str(len(data)))
        if update_secret:
            session_id = request.getSession().uid
            request.setHeader(LBRY_SECRET, self.sessions.get(session_id).secret)

    def _render_message(self, request, message):
        request.write(message)
        request.finish()

    def _check_headers(self, request):
        origin = request.getHeader("Origin")
        referer = request.getHeader("Referer")
        if origin not in [None, settings.ORIGIN]:
            log.warning("Attempted api call from %s", origin)
            return False
        if referer is not None and not referer.startswith(settings.REFERER):
            log.warning("Attempted api call from %s", referer)
            return False
        return True

    def _check_function_path(self, function_path):
        if function_path not in self.callable_methods:
            log.warning("Unknown method: %s", function_path)
            return False
        if not self.announced_startup:
            if function_path not in self.allowed_during_startup:
                log.warning("Cannot call %s during startup", function_path)
                return False
        return True

    def _get_jsonrpc_method(self, function_path):
        if not self._check_function_path(function_path):
            raise AttributeError(function_path)
        return self.callable_methods.get(function_path)

    def _initialize_session(self, session_id):
        if not self.sessions.get(session_id, False):
            self._register_user_session(session_id)
            return True
        return False

    def _verify_token(self, session_id, message, token):
        to_auth = get_auth_message(message)
        api_key = self.sessions.get(session_id)
        assert api_key.compare_hmac(to_auth, token), InvalidAuthenticationToken

    def _update_session_secret(self, session_id):
        # log.info("Generating new token for next request")
        self.sessions.update({session_id: APIKey.new(name=session_id)})

    def _get_jsonrpc_version(self, version=None, id=None):
        if version:
            version_for_return = int(float(version))
        elif id and not version:
            version_for_return = jsonrpclib.VERSION_1
        else:
            version_for_return = jsonrpclib.VERSION_PRE1
        return version_for_return

    def _run_subhandlers(self, request):
        for handler in self.subhandlers:
            if not handler(request):
                raise SubhandlerError("Subhandler error processing request: %s", request)

    def _callback_render(self, result, request, version, auth_required=False):
        result_for_return = result if not isinstance(result, dict) else result['result']

        if version == jsonrpclib.VERSION_PRE1:
            if not isinstance(result, jsonrpclib.Fault):
                result_for_return = (result_for_return,)
            # Convert the result (python) to JSON-RPC
        try:
            encoded_message = jsonrpclib.dumps(result_for_return, version=version, default=default_decimal)
            self._set_headers(request, encoded_message, auth_required)
            self._render_message(request, encoded_message)
<<<<<<< HEAD
        except Exception as err:
            msg = "Failed to render API response: %s"
            self._log_and_render_error(err, request, message=msg, version=version)
=======
        except:
            fault = jsonrpclib.Fault(self.FAILURE, "can't serialize output")
            encoded_message = jsonrpclib.dumps(fault, version=version)
            self._set_headers(request, encoded_message)
            self._render_message(request, encoded_message)

    def _errback_render(self, failure, id):
        log_support.failure(failure, log, "Request failed. Id: %s, Failure: %s", id)
        if isinstance(failure.value, jsonrpclib.Fault):
            return failure.value
        return server.failure
>>>>>>> 82f9cc57

    def _render_response(self, result, code):
        return defer.succeed({'result': result, 'code': code})<|MERGE_RESOLUTION|>--- conflicted
+++ resolved
@@ -7,7 +7,6 @@
 
 from txjsonrpc import jsonrpclib
 from lbrynet.core.Error import InvalidAuthenticationToken, InvalidHeaderError, SubhandlerError
-from lbrynet.core import log_support
 from lbrynet.conf import settings
 from lbrynet.core import log_support
 from lbrynet.lbrynet_daemon.auth.util import APIKey, get_auth_message
@@ -285,23 +284,9 @@
             encoded_message = jsonrpclib.dumps(result_for_return, version=version, default=default_decimal)
             self._set_headers(request, encoded_message, auth_required)
             self._render_message(request, encoded_message)
-<<<<<<< HEAD
         except Exception as err:
             msg = "Failed to render API response: %s"
             self._log_and_render_error(err, request, message=msg, version=version)
-=======
-        except:
-            fault = jsonrpclib.Fault(self.FAILURE, "can't serialize output")
-            encoded_message = jsonrpclib.dumps(fault, version=version)
-            self._set_headers(request, encoded_message)
-            self._render_message(request, encoded_message)
-
-    def _errback_render(self, failure, id):
-        log_support.failure(failure, log, "Request failed. Id: %s, Failure: %s", id)
-        if isinstance(failure.value, jsonrpclib.Fault):
-            return failure.value
-        return server.failure
->>>>>>> 82f9cc57
 
     def _render_response(self, result, code):
         return defer.succeed({'result': result, 'code': code})